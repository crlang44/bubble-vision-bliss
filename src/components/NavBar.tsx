import React from 'react';
import { Button } from '@/components/ui/button';
import { Trophy, HelpCircle, Gamepad2 } from 'lucide-react';
import { routes, routeLabels } from '../routes';

interface NavBarProps {
  pageType: 'annotation' | 'quickId';
  bestScore?: number;
  onResetScore?: () => void;
  setShowInstructions: (show: boolean) => void;
}

const NavBar: React.FC<NavBarProps> = ({ 
  pageType, 
  bestScore = 0, 
  onResetScore,
  setShowInstructions
}) => {
  const isAnnotationPage = pageType === 'annotation';
  const currentPageTitle = isAnnotationPage ? 'Ocean Annotation' : 'Quick ID';
  const otherPageRoute = isAnnotationPage ? routes.quickId : routes.oceanAnnotation;
  const otherPageTitle = isAnnotationPage ? 'Quick ID' : 'Ocean Annotation';
  
  return (
<<<<<<< HEAD
    <nav className="w-full" role="navigation" aria-label="Main navigation">
=======
    <nav className="w-full mb-4" role="navigation" aria-label="Main navigation">
>>>>>>> 266e9302
      <div className="flex justify-between items-center px-4 py-3">
        {/* Logo and Title Section */}
        <div className="flex items-center gap-3">
          <img 
            src="/lovable-uploads/c5bd120b-ed39-4828-9d92-541b6aef9cf9.png" 
            alt="Ocean Explorer Logo" 
            className="h-8 w-auto flex-shrink-0" 
            loading="lazy" 
          />
          <div className="flex flex-col">
            <h1 className="text-lg sm:text-xl lg:text-2xl font-bold text-white leading-tight">
              {currentPageTitle}
            </h1>
            <span className="text-xs text-white/70 hidden sm:block">
              Ocean Explorer Challenge
            </span>
          </div>

          <Button
              variant="secondary"
              size="sm"
              onClick={() => setShowInstructions(true)}
              className="bg-white/90 hover:bg-white text-ocean-dark border-0 font-medium transition-all duration-200 hover:scale-105 flex items-center gap-1.5 h-9 px-3 min-w-[80px] sm:min-w-[120px]"
              aria-label="Show game instructions"
            >
              <HelpCircle className="h-4 w-4" />
              <span className="hidden sm:inline">How to Play</span>
              <span className="sm:hidden">Help</span>
            </Button>
          {/* Score Display */}
          {bestScore > 0 && (
            <div className="h-9 min-w-[80px] sm:min-w-[120px] px-3 flex items-center justify-center bg-gradient-to-r from-amber-400 to-yellow-500 text-amber-900 rounded-lg text-base font-medium gap-1.5 shadow-md">
              <Trophy className="h-4 w-4 text-amber-800" />
              <span className="hidden sm:inline">Best:</span>
              <span>{bestScore}</span>
            </div>
          )}
        </div>
        
        {/* Score and Actions Section */}
        <div className="flex items-center gap-2 sm:gap-3">
          
          
          {/* Action Buttons */}
          <div className="flex items-center gap-2">
            <Button
              variant="default"
              size="sm"
              onClick={() => window.location.href = otherPageRoute}
              className="bg-ocean-dark hover:bg-ocean-medium text-white border-0 font-medium transition-all duration-200 hover:scale-105 flex items-center gap-1.5 h-9 px-3 min-w-[80px] sm:min-w-[120px]"
              aria-label={`Switch to ${otherPageTitle}`}
            >
              <Gamepad2 className="h-4 w-4" />
              <span className="hidden sm:inline">{otherPageTitle}</span>
              <span className="sm:hidden">Switch</span>
            </Button>
          </div>
        </div>
      </div>
    </nav>
  );
};

export default NavBar;<|MERGE_RESOLUTION|>--- conflicted
+++ resolved
@@ -22,11 +22,7 @@
   const otherPageTitle = isAnnotationPage ? 'Quick ID' : 'Ocean Annotation';
   
   return (
-<<<<<<< HEAD
-    <nav className="w-full" role="navigation" aria-label="Main navigation">
-=======
     <nav className="w-full mb-4" role="navigation" aria-label="Main navigation">
->>>>>>> 266e9302
       <div className="flex justify-between items-center px-4 py-3">
         {/* Logo and Title Section */}
         <div className="flex items-center gap-3">
