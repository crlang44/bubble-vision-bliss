import React, { useEffect, useRef, useState } from 'react';
import { Annotation, AnnotationType, Coordinate, generateId, TargetAnnotation, labelColors } from '../utils/annotationUtils';
import { toast } from 'sonner';
<<<<<<< HEAD
import { Eye, EyeOff, X } from 'lucide-react';
=======
>>>>>>> a95bf263
import { useIsTouch, useIsAndroidTablet } from '../hooks/use-mobile';

interface CanvasProps {
  imageUrl: string;
  selectedTool: AnnotationType | null;
  currentLabel: string;
  onAnnotationComplete: (annotation: Annotation) => void;
  annotations: Annotation[];
  onAnnotationUpdate: (annotations: Annotation[]) => void;
  targetAnnotations?: TargetAnnotation[]; // New optional prop
  showGroundTruth?: boolean; // New prop to control ground truth visibility from parent
  onToggleGroundTruth?: () => void; // New prop to handle toggle from child
  originalWidth?: number; // Original image width from COCO dataset
  originalHeight?: number; // Original image height from COCO dataset
  disabled?: boolean; // New prop to disable drawing interactions
}

const Canvas: React.FC<CanvasProps> = ({
  imageUrl,
  selectedTool,
  currentLabel,
  onAnnotationComplete,
  annotations,
  onAnnotationUpdate,
  targetAnnotations = [], // Default to empty array
  showGroundTruth = false, // Default to not showing ground truth
  onToggleGroundTruth,
  originalWidth,
  originalHeight,
  disabled = false // Default to not disabled
}) => {
  const canvasRef = useRef<HTMLCanvasElement>(null);
  const containerRef = useRef<HTMLDivElement>(null);
  const imageRef = useRef<HTMLImageElement | null>(null);
  const prevImageUrlRef = useRef<string>(imageUrl); // Keep track of previous imageUrl
  const [isDrawing, setIsDrawing] = useState(false);
  const [currentAnnotation, setCurrentAnnotation] = useState<Annotation | null>(null);
  const [canvasSize, setCanvasSize] = useState({ width: 0, height: 0 });
  const [scale, setScale] = useState(1);
  const [isImageLoaded, setIsImageLoaded] = useState(false);
  const [localShowGroundTruth, setLocalShowGroundTruth] = useState(showGroundTruth);
  const [scaledTargetAnnotations, setScaledTargetAnnotations] = useState<TargetAnnotation[]>([]);
  const isTouch = useIsTouch();
  const isAndroidTablet = useIsAndroidTablet();
  
  // Add a ref to track touch events
  const touchStartRef = useRef<{x: number, y: number} | null>(null);
  const touchStartTimeRef = useRef<number>(0);

  // Store previous canvas size for rescaling
  const prevCanvasSizeRef = useRef<{ width: number; height: number }>({ width: 0, height: 0 });

  const [cursorStyle, setCursorStyle] = useState<'crosshair'>('crosshair');

  const LABEL_HEIGHT = 16;

  // Update local state when prop changes
  useEffect(() => {
    setLocalShowGroundTruth(showGroundTruth);
    
    // Force redraw when ground truth visibility changes
    if (isImageLoaded) {
      redrawCanvas();
    }
  }, [showGroundTruth, isImageLoaded]);

  // Colors for different annotation types
  const annotationColors = {
    rectangle: '#FF719A', // coral
  };

  // Scale display coordinates (from original image size to canvas size)
  const scaleToDisplay = (coordinates: Coordinate[]): Coordinate[] => {
    if (!originalWidth || !originalHeight || !canvasSize.width || !canvasSize.height) {
      return coordinates;
    }
    
    const scaleX = canvasSize.width / originalWidth;
    const scaleY = canvasSize.height / originalHeight;
    
    return coordinates.map(coord => ({
      x: Math.round(coord.x * scaleX),
      y: Math.round(coord.y * scaleY)
    }));
  };

  // Scale to scoring coordinates (from canvas size to original image size)
  const scaleToScoring = (coordinates: Coordinate[]): Coordinate[] => {
    if (!originalWidth || !originalHeight || !canvasSize.width || !canvasSize.height) {
      return coordinates;
    }
    
    const scaleX = originalWidth / canvasSize.width;
    const scaleY = originalHeight / canvasSize.height;
    
    return coordinates.map(coord => ({
      x: Math.round(coord.x * scaleX),
      y: Math.round(coord.y * scaleY)
    }));
  };

  // Scale target annotations when canvas size or target annotations change
  useEffect(() => {
    if (targetAnnotations.length > 0 && canvasSize.width > 0 && canvasSize.height > 0) {
      const scaled = targetAnnotations.map(annotation => ({
        ...annotation,
        coordinates: scaleToDisplay(annotation.coordinates)
      }));
      setScaledTargetAnnotations(scaled);
    } else {
      setScaledTargetAnnotations([]);
    }
  }, [targetAnnotations, canvasSize, originalWidth, originalHeight]);

  // Load the image - only when imageUrl changes, not on every render
  useEffect(() => {
    // Only reload the image if the URL has actually changed
    if (imageUrl === prevImageUrlRef.current && isImageLoaded) {
      return;
    }
    
    setIsImageLoaded(false);
    prevImageUrlRef.current = imageUrl; // Update the ref with current URL
    
    // Reset local ground truth display when image changes
    setLocalShowGroundTruth(showGroundTruth);
    
    // Create a new image and set up loading
    const img = new Image();
    
    // Set up loading handlers before setting src
    img.onload = () => {
      if (!containerRef.current) return;
      
      // Get container dimensions
      const container = containerRef.current;
      const containerWidth = container.clientWidth;
      const containerHeight = container.clientHeight;
      
      // Calculate scale to fill the container completely
      const scaleX = containerWidth / img.width;
      const scaleY = containerHeight / img.height;
      const newScale = Math.max(scaleX, scaleY); // Use max to ensure full coverage
      
      // Calculate new dimensions to fill container
      const newWidth = img.width * newScale;
      const newHeight = img.height * newScale;
      
      setCanvasSize({ width: newWidth, height: newHeight });
      setScale(newScale);
      imageRef.current = img;
      setIsImageLoaded(true);
      
      // Draw the initial canvas immediately after image loads
      requestAnimationFrame(() => {
        redrawCanvas();
      });
    };
    
    img.onerror = () => {
      toast.error('Failed to load image');
      setIsImageLoaded(false);
    };

    // Set src after handlers are set up
    img.src = imageUrl;
    
    // Cleanup
    return () => {
      img.onload = null;
      img.onerror = null;
    };
  }, [imageUrl]);

  // Make canvas responsive to window resize
  useEffect(() => {
    const handleResize = () => {
      if (!imageRef.current || !containerRef.current) return;
      const img = imageRef.current;
      const container = containerRef.current;
      const containerWidth = container.clientWidth;
      const containerHeight = container.clientHeight;
      const scaleX = containerWidth / img.width;
      const scaleY = containerHeight / img.height;
      const newScale = Math.max(scaleX, scaleY);
      const newWidth = img.width * newScale;
      const newHeight = img.height * newScale;

      // Rescale annotation coordinates if canvas size changed
      const prevSize = prevCanvasSizeRef.current;
      if (prevSize.width && prevSize.height && (prevSize.width !== newWidth || prevSize.height !== newHeight)) {
        const rescale = (coord) => ({
          x: (coord.x / prevSize.width) * newWidth,
          y: (coord.y / prevSize.height) * newHeight
        });
        // Rescale all annotations
        onAnnotationUpdate(
          annotations.map(ann => ({
            ...ann,
            coordinates: ann.coordinates.map(rescale),
            _displayCoordinates: ann._displayCoordinates
              ? ann._displayCoordinates.map(rescale)
              : undefined
          }))
        );
      }
      prevCanvasSizeRef.current = { width: newWidth, height: newHeight };
      setCanvasSize({ width: newWidth, height: newHeight });
      setScale(newScale);
      // Redraw canvas after resize
      requestAnimationFrame(() => {
        redrawCanvas();
      });
    };
    window.addEventListener('resize', handleResize);
    return () => {
      window.removeEventListener('resize', handleResize);
    };
  }, [isImageLoaded, annotations, onAnnotationUpdate]);

  // Update prevCanvasSizeRef when canvas size changes (e.g., on image load)
  useEffect(() => {
    prevCanvasSizeRef.current = { ...canvasSize };
  }, [canvasSize]);

  // Initial render of the image when isImageLoaded changes
  useEffect(() => {
    if (isImageLoaded && canvasRef.current && imageRef.current) {
      const canvas = canvasRef.current;
      canvas.width = canvasSize.width;
      canvas.height = canvasSize.height;
      redrawCanvas();
    }
  }, [isImageLoaded, canvasSize]);

  // Apply specific class to body when using canvas on Android tablet
  useEffect(() => {
    if (isAndroidTablet) {
      document.body.classList.add('canvas-active');
    }
    
    return () => {
      document.body.classList.remove('canvas-active');
    };
  }, [isAndroidTablet]);

  // Redraw the canvas with the image and all annotations
  const redrawCanvas = () => {
    const canvas = canvasRef.current;
    const ctx = canvas?.getContext('2d');
    
    if (!canvas || !ctx || !imageRef.current) return;
    
    // Clear the canvas
    ctx.clearRect(0, 0, canvas.width, canvas.height);
    
    // Draw the image
    ctx.drawImage(
      imageRef.current,
      0,
      0,
      canvas.width,
      canvas.height
    );
    
    // Draw all completed annotations - make sure to scale them for display
    annotations.forEach(annotation => {
      // Check if we have stored display coordinates 
      if (annotation._displayCoordinates) {
        // Use stored display coordinates
        const displayAnnotation = {
          ...annotation,
          coordinates: annotation._displayCoordinates
        };
        drawAnnotation(ctx, displayAnnotation);
      } else {
        // Scale the original coordinates for display
        const displayCoordinates = scaleToDisplay(annotation.coordinates);
        const displayAnnotation = {
          ...annotation,
          coordinates: displayCoordinates
        };
        drawAnnotation(ctx, displayAnnotation);
      }
    });
    
    // Draw the current annotation being created
    if (currentAnnotation) {
      drawAnnotation(ctx, currentAnnotation);
    }
    
    // Draw ground truth annotations if localShowGroundTruth is true
    // Use the direct prop value instead of local state for more reliable updates
    if (showGroundTruth) {
      scaledTargetAnnotations.forEach(target => {
        drawAnnotation(ctx, target, true);
      });
    }
  };

  // Function to check if a point is inside a rectangle
  const isPointInRect = (point: { x: number, y: number }, rect: { x: number, y: number, width: number, height: number }) => {
    return point.x >= rect.x && point.x <= rect.x + rect.width &&
           point.y >= rect.y && point.y <= rect.y + rect.height;
  };

  // Update mouse move logic - remove delete icon hover check
  const handleMouseMove = (e: React.MouseEvent<HTMLCanvasElement>) => {
    const { offsetX, offsetY } = getCanvasCoordinates(e);
    // Keep cursor as crosshair
    setCursorStyle('crosshair');
  };

  const handlePointerDown = (e: React.MouseEvent<HTMLCanvasElement> | React.TouchEvent<HTMLCanvasElement>) => {
<<<<<<< HEAD
    e.preventDefault();
=======
    if (!canvasRef.current || disabled) return;
    
    e.preventDefault(); // Prevent default browser behavior
>>>>>>> a95bf263
    
    let offsetX: number, offsetY: number;
    
    // Handle touch event
    if ('touches' in e) {
      const touch = e.touches[0];
      const rect = canvasRef.current?.getBoundingClientRect();
      if (!rect) return;
      
      offsetX = touch.clientX - rect.left;
      offsetY = touch.clientY - rect.top;
    } else {
      // Handle mouse event
      const { offsetX: mouseX, offsetY: mouseY } = getCanvasCoordinates(e);
      offsetX = mouseX;
      offsetY = mouseY;
    }
    
    // Start drawing
    setIsDrawing(true);
    touchStartRef.current = { x: offsetX, y: offsetY };
    setCurrentAnnotation({
      id: Date.now().toString(),
      type: 'rectangle',
      coordinates: [{ x: offsetX, y: offsetY }],
      label: currentLabel || 'Unknown',
      color: labelColors[currentLabel] || annotationColors.rectangle,
      isComplete: false
    });
  };

  // Utility to normalize rectangle coordinates
  const getNormalizedRect = (start, end) => {
    const left = Math.min(start.x, end.x);
    const right = Math.max(start.x, end.x);
    const top = Math.min(start.y, end.y);
    const bottom = Math.max(start.y, end.y);
    return { left, right, top, bottom };
  };

  const drawAnnotation = (ctx: CanvasRenderingContext2D, annotation: Annotation | TargetAnnotation, isTarget = false) => {
    const { type, coordinates, label } = annotation;
    if (coordinates.length === 0) return;
    ctx.strokeStyle = isTarget ? 'rgba(0, 255, 0, 0.7)' : (annotation as Annotation).color;
    ctx.fillStyle = isTarget ? 'rgba(0, 255, 0, 0.2)' : `${(annotation as Annotation).color}20`;
    ctx.lineWidth = 2;
    ctx.setLineDash(isTarget ? [5, 5] : []);
    if (coordinates.length >= 2) {
      const [start, end] = coordinates;
      const { left, right, top, bottom } = getNormalizedRect(start, end);
      const width = right - left;
      const height = bottom - top;
      ctx.beginPath();
      ctx.rect(left, top, width, height);
      ctx.fill();
      ctx.stroke();
      
      // --- LABEL POSITIONING ---
      if ((annotation as Annotation).isComplete || isTarget) {
        ctx.font = '12px sans-serif';
        ctx.fillStyle = '#ffffff';
        ctx.strokeStyle = '#000000';
        ctx.lineWidth = 0.5;
        const labelWidth = ctx.measureText(label).width + 6;
        // Default: Top Left
        let labelX = left;
        let labelY = top - 5;
        // If label would be cut off at the top, move to bottom right
        if (labelY - LABEL_HEIGHT < 0) {
          labelX = right - labelWidth + 3;
          labelY = bottom + LABEL_HEIGHT - 5;
        }
        // Draw label background
        ctx.fillStyle = isTarget ? 'rgba(0, 255, 0, 0.7)' : (annotation as Annotation).color;
        ctx.fillRect(labelX - 3, labelY - 12, labelWidth, LABEL_HEIGHT);
        // Draw label text
        ctx.fillStyle = '#ffffff';
        ctx.fillText(label, labelX, labelY);
      }
    }
    ctx.setLineDash([]);
  };

  // Redraw canvas when annotations change
  useEffect(() => {
    if (isImageLoaded) {
      redrawCanvas();
    }
  }, [annotations, currentAnnotation, isImageLoaded, scaledTargetAnnotations, showGroundTruth]);

  // Utility: Get pointer position normalized to canvas coordinate system
  function getNormalizedPointerPosition(e: React.MouseEvent<HTMLCanvasElement> | React.TouchEvent<HTMLCanvasElement>, canvas: HTMLCanvasElement) {
    let clientX, clientY;
    if ('touches' in e && e.touches.length > 0) {
      clientX = e.touches[0].clientX;
      clientY = e.touches[0].clientY;
    } else if ('clientX' in e) {
      clientX = e.clientX;
      clientY = e.clientY;
    }
    const rect = canvas.getBoundingClientRect();
    const scaleX = canvas.width / rect.width;
    const scaleY = canvas.height / rect.height;
    return {
      x: (clientX - rect.left) * scaleX,
      y: (clientY - rect.top) * scaleY,
    };
  }

  // Combined function to handle both mouse and touch move events
  const handlePointerMove = (e: React.MouseEvent<HTMLCanvasElement> | React.TouchEvent<HTMLCanvasElement>) => {
    if (!isDrawing || !currentAnnotation) return;
    
    e.preventDefault(); // Prevent default browser behavior
    
    let offsetX: number, offsetY: number;
    
    // Handle touch event
    if ('touches' in e) {
      const touch = e.touches[0];
      const rect = canvasRef.current?.getBoundingClientRect();
      if (!rect) return;
      
      offsetX = touch.clientX - rect.left;
      offsetY = touch.clientY - rect.top;
    } else {
      // Handle mouse event
      const { offsetX: mouseX, offsetY: mouseY } = getCanvasCoordinates(e);
      offsetX = mouseX;
      offsetY = mouseY;
    }
    
    // For rectangle, we update the second coordinate (end point)
    const updatedAnnotation = { ...currentAnnotation };
    if (updatedAnnotation.coordinates.length === 1) {
      updatedAnnotation.coordinates.push({ x: offsetX, y: offsetY });
    } else {
      updatedAnnotation.coordinates[1] = { x: offsetX, y: offsetY };
    }
    setCurrentAnnotation(updatedAnnotation);
    
    redrawCanvas();
  };

  // Combined function to handle both mouse and touch end events
  const handlePointerUp = (e: React.MouseEvent<HTMLCanvasElement> | React.TouchEvent<HTMLCanvasElement>) => {
    if (!isDrawing || !currentAnnotation || !touchStartRef.current) return;
    
    e.preventDefault(); // Prevent default browser behavior
    
    let endX: number, endY: number;
    
    // Handle touch event
    if ('changedTouches' in e) {
      const touch = e.changedTouches[0];
      const rect = canvasRef.current?.getBoundingClientRect();
      if (!rect) return;
      
      endX = touch.clientX - rect.left;
      endY = touch.clientY - rect.top;
    } else {
      // Handle mouse event
      const { offsetX: mouseX, offsetY: mouseY } = getCanvasCoordinates(e);
      endX = mouseX;
      endY = mouseY;
    }
    
    // Calculate the distance moved
    const dx = endX - touchStartRef.current.x;
    const dy = endY - touchStartRef.current.y;
    const distance = Math.sqrt(dx * dx + dy * dy);
    
    // If the pointer didn't move enough, don't complete the annotation
    const MIN_DRAG_DISTANCE = 10; // Minimum distance in pixels
    if (distance < MIN_DRAG_DISTANCE) {
      setIsDrawing(false);
      setCurrentAnnotation(null);
      touchStartRef.current = null;
      return;
    }
    
    // Complete the rectangle
    const updatedAnnotation = { ...currentAnnotation, isComplete: true };
    
    // We need to keep the display coordinates for rendering
    const displayAnnotation = { ...updatedAnnotation };
    
    // Scale the annotation to original image coordinates for proper scoring
    const scoringCoordinates = scaleToScoring(updatedAnnotation.coordinates);
    const scoringAnnotation = {
      ...updatedAnnotation,
      coordinates: scoringCoordinates,
      // Add a reference to the display coordinates for future rendering
      _displayCoordinates: updatedAnnotation.coordinates
    };
    
    onAnnotationComplete(scoringAnnotation);
    
    setIsDrawing(false);
    setCurrentAnnotation(null);
    touchStartRef.current = null;
  };

  // Handle pointer cancel/leave events for touch devices
  const handlePointerCancel = () => {
    if (isDrawing) {
      setIsDrawing(false);
      setCurrentAnnotation(null);
      touchStartRef.current = null;
    }
  };

  // Get canvas coordinates from mouse event
  const getCanvasCoordinates = (e: React.MouseEvent<HTMLCanvasElement>) => {
    const canvas = canvasRef.current;
    if (!canvas) return { offsetX: 0, offsetY: 0 };
    
    const rect = canvas.getBoundingClientRect();
    return {
      offsetX: e.clientX - rect.left,
      offsetY: e.clientY - rect.top
    };
  };

  return (
    <div 
      ref={containerRef} 
      className="flex items-center justify-center w-full h-full bg-gray-100 rounded-xl overflow-hidden relative"
      style={{ padding: 0 }}
    >
      {/* <div className="absolute top-2 right-2 z-10">
        <button 
          onClick={() => {
            // When the button is clicked, notify the parent component
            if (onToggleGroundTruth) onToggleGroundTruth();
            // No need to update local state here, it will be updated via the prop change
          }}
          className="bg-white/80 hover:bg-white rounded-full p-2 shadow-md"
          title={showGroundTruth ? "Hide Ground Truth" : "Show Ground Truth"}
        >
          {showGroundTruth ? <EyeOff className="w-5 h-5" /> : <Eye className="w-5 h-5" />}
        </button>
      </div> */}
      
      {/* Preload hint for the current image */}
      <link rel="preload" as="image" href={imageUrl} />
      
      <canvas
        ref={canvasRef}
<<<<<<< HEAD
        className={`touch-canvas ${isAndroidTablet ? 'android-tablet-canvas' : ''}`}
=======
        className={`${disabled ? 'cursor-default' : 'cursor-crosshair'} touch-canvas ${isAndroidTablet ? 'android-tablet-canvas' : ''}`}
>>>>>>> a95bf263
        width={canvasSize.width}
        height={canvasSize.height}
        style={{ 
          display: isImageLoaded ? 'block' : 'none',
          opacity: isImageLoaded ? 1 : 0,
          transition: 'opacity 0.2s ease-in-out',
          objectFit: 'fill',
          cursor: cursorStyle
        }}
        onMouseDown={handlePointerDown}
        onMouseMove={(e) => {
          handlePointerMove(e);
          handleMouseMove(e);
        }}
        onMouseUp={handlePointerUp}
        onMouseLeave={handlePointerCancel}
        onTouchStart={handlePointerDown}
        onTouchMove={handlePointerMove}
        onTouchEnd={handlePointerUp}
        onTouchCancel={handlePointerCancel}
      ></canvas>
      
      {!isImageLoaded && (
        <div className="absolute inset-0 flex items-center justify-center">
          <div className="animate-pulse flex items-center">
            <div className="w-4 h-4 bg-ocean-medium rounded-full mr-2 animate-bounce"></div>
            Loading image...
          </div>
        </div>
      )}
    </div>
  );
};

export default Canvas;<|MERGE_RESOLUTION|>--- conflicted
+++ resolved
@@ -1,10 +1,7 @@
 import React, { useEffect, useRef, useState } from 'react';
 import { Annotation, AnnotationType, Coordinate, generateId, TargetAnnotation, labelColors } from '../utils/annotationUtils';
 import { toast } from 'sonner';
-<<<<<<< HEAD
-import { Eye, EyeOff, X } from 'lucide-react';
-=======
->>>>>>> a95bf263
+import { Eye, EyeOff } from 'lucide-react';
 import { useIsTouch, useIsAndroidTablet } from '../hooks/use-mobile';
 
 interface CanvasProps {
@@ -319,13 +316,9 @@
   };
 
   const handlePointerDown = (e: React.MouseEvent<HTMLCanvasElement> | React.TouchEvent<HTMLCanvasElement>) => {
-<<<<<<< HEAD
-    e.preventDefault();
-=======
-    if (!canvasRef.current || disabled) return;
+    if (!canvasRef.current) return;
     
     e.preventDefault(); // Prevent default browser behavior
->>>>>>> a95bf263
     
     let offsetX: number, offsetY: number;
     
@@ -575,11 +568,7 @@
       
       <canvas
         ref={canvasRef}
-<<<<<<< HEAD
-        className={`touch-canvas ${isAndroidTablet ? 'android-tablet-canvas' : ''}`}
-=======
-        className={`${disabled ? 'cursor-default' : 'cursor-crosshair'} touch-canvas ${isAndroidTablet ? 'android-tablet-canvas' : ''}`}
->>>>>>> a95bf263
+        className={`cursor-crosshair touch-canvas ${isAndroidTablet ? 'android-tablet-canvas' : ''}`}
         width={canvasSize.width}
         height={canvasSize.height}
         style={{ 
