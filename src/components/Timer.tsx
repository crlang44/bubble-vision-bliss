import React, { useEffect, useState } from 'react';
import { Clock } from 'lucide-react';

interface TimerProps {
  duration: number; // in seconds
  onTimeUp: () => void;
  isRunning: boolean;
  onTimerUpdate?: (timeLeft: number) => void;
  label?: string; // Optional label for timer
}

const Timer: React.FC<TimerProps> = ({ duration, onTimeUp, isRunning, onTimerUpdate, label = "Time Remaining:" }) => {
  const [timeLeft, setTimeLeft] = useState(duration);
  const [isWarning, setIsWarning] = useState(false);
  const [intervalId, setIntervalId] = useState<number | null>(null);
  
  // Reset timer when duration changes
  useEffect(() => {
    setTimeLeft(duration);
  }, [duration]);
  
  // Use refs to avoid unnecessary interval recreation
  const timerRef = React.useRef<{
    timerId: number | null;
    duration: number;
    onTimeUp: () => void;
    onTimerUpdate?: (timeLeft: number) => void;
    isWarning: boolean;
  }>({
    timerId: null,
    duration,
    onTimeUp,
    onTimerUpdate,
    isWarning,
  });
  
  // Keep ref values up to date
  useEffect(() => {
    timerRef.current.duration = duration;
    timerRef.current.onTimeUp = onTimeUp;
    timerRef.current.onTimerUpdate = onTimerUpdate;
    timerRef.current.isWarning = isWarning;
  }, [duration, onTimeUp, onTimerUpdate, isWarning]);
  
  // Set up the timer effect - only when isRunning changes
  useEffect(() => {
    // If timer is running and we don't have an interval running
    if (isRunning && !timerRef.current.timerId) {
      console.log('Timer starting');
      
      // Create a new interval
      const id = window.setInterval(() => {
        setTimeLeft(prevTime => {
          const newTime = prevTime <= 1 ? 0 : prevTime - 1;
      
          // Add a warning when less than 30% remain
          if (newTime <= timerRef.current.duration * 0.3 && !timerRef.current.isWarning) {
            setIsWarning(true);
          }
          
          // Notify parent component about time update (for time bonus calculation)
          if (timerRef.current.onTimerUpdate) {
            timerRef.current.onTimerUpdate(newTime);
          }
          
          if (newTime <= 0) {
            // Clear the timer
            if (timerRef.current.timerId) {
              clearInterval(timerRef.current.timerId);
              timerRef.current.timerId = null;
            }
            timerRef.current.onTimeUp();
            return 0;
          }
          return newTime;
        });
      }, 1000);
      
      // Store the interval ID
      timerRef.current.timerId = id;
      setIntervalId(id);
    }
<<<<<<< HEAD
    
    // Only start if isRunning is true
    if (!isRunning) {
      return;
    }
    
    // Create a new interval
    const id = window.setInterval(() => {
      setTimeLeft(prevTime => {
        const newTime = prevTime <= 1 ? 0 : prevTime - 1;
    
        // Add a warning when less than 30% remain
        if (newTime <= duration * 0.3 && !isWarning) {
          setIsWarning(true);
        }
        
        // Notify parent component about time update (for time bonus calculation)
        if (onTimerUpdate && isRunning) {
          onTimerUpdate(newTime);
        }
        
        if (newTime <= 0) {
          clearInterval(id);
          onTimeUp();
          return 0;
        }
        return newTime;
      });
    }, 1000);
    
    // Store the interval ID
    setIntervalId(id);
    
    // Clean up on unmount or when dependencies change
    return () => {
      if (id) {
        clearInterval(id);
=======
    // If timer is not running but we have an interval
    else if (!isRunning && timerRef.current.timerId) {
      console.log('Timer stopped');
      clearInterval(timerRef.current.timerId);
      timerRef.current.timerId = null;
      setIntervalId(null);
    }
    
    // Clean up on unmount
    return () => {
      if (timerRef.current.timerId) {
        console.log('Cleaning up timer interval');
        clearInterval(timerRef.current.timerId);
        timerRef.current.timerId = null;
>>>>>>> a95bf263
      }
    };
  }, [isRunning]);
  
  // Format time as seconds only
  const formatTime = (seconds: number): string => `${seconds} sec${seconds !== 1 ? 's' : ''}`;
  
  // Calculate percentage for progress bar
  const timePercentage = (timeLeft / duration) * 100;
  
  // Determine the color based on the time percentage
  const getProgressColor = () => {
    if (timePercentage > 50) return "bg-green-500";
    if (timePercentage > 25) return "bg-yellow-500";
    return "bg-red-500";
  };
  
  return (
    <div className="w-full">
      <div className="flex items-center justify-between mb-2">
        <div className="flex items-center gap-2">
          <Clock className="text-ocean-dark h-5 w-5" />
          <span className="font-semibold">{label}</span>
        </div>
        <div className={`text-xl font-bold ${isWarning ? 'text-red-500 animate-pulse' : 'text-ocean-dark'}`}>
          {formatTime(timeLeft)}
        </div>
      </div>
      <Progress 
        value={timePercentage} 
        className="h-2 bg-gray-200"
        indicatorClassName={`${getProgressColor()} transition-all duration-1000 ease-linear`}
      />
    </div>
  );
};

export default Timer;<|MERGE_RESOLUTION|>--- conflicted
+++ resolved
@@ -36,56 +36,19 @@
   
   // Keep ref values up to date
   useEffect(() => {
-    timerRef.current.duration = duration;
-    timerRef.current.onTimeUp = onTimeUp;
-    timerRef.current.onTimerUpdate = onTimerUpdate;
-    timerRef.current.isWarning = isWarning;
-  }, [duration, onTimeUp, onTimerUpdate, isWarning]);
-  
-  // Set up the timer effect - only when isRunning changes
-  useEffect(() => {
-    // If timer is running and we don't have an interval running
-    if (isRunning && !timerRef.current.timerId) {
-      console.log('Timer starting');
-      
-      // Create a new interval
-      const id = window.setInterval(() => {
-        setTimeLeft(prevTime => {
-          const newTime = prevTime <= 1 ? 0 : prevTime - 1;
-      
-          // Add a warning when less than 30% remain
-          if (newTime <= timerRef.current.duration * 0.3 && !timerRef.current.isWarning) {
-            setIsWarning(true);
-          }
-          
-          // Notify parent component about time update (for time bonus calculation)
-          if (timerRef.current.onTimerUpdate) {
-            timerRef.current.onTimerUpdate(newTime);
-          }
-          
-          if (newTime <= 0) {
-            // Clear the timer
-            if (timerRef.current.timerId) {
-              clearInterval(timerRef.current.timerId);
-              timerRef.current.timerId = null;
-            }
-            timerRef.current.onTimeUp();
-            return 0;
-          }
-          return newTime;
-        });
-      }, 1000);
-      
-      // Store the interval ID
-      timerRef.current.timerId = id;
-      setIntervalId(id);
+    // Clear any existing interval
+    if (intervalId) {
+      clearInterval(intervalId);
+      setIntervalId(null);
     }
-<<<<<<< HEAD
     
     // Only start if isRunning is true
     if (!isRunning) {
+      console.log('Timer stopped');
       return;
     }
+    
+    console.log('Timer starting/continuing');
     
     // Create a new interval
     const id = window.setInterval(() => {
@@ -114,26 +77,11 @@
     // Store the interval ID
     setIntervalId(id);
     
-    // Clean up on unmount or when dependencies change
+    // Clean up on unmount
     return () => {
       if (id) {
+        console.log('Cleaning up timer interval');
         clearInterval(id);
-=======
-    // If timer is not running but we have an interval
-    else if (!isRunning && timerRef.current.timerId) {
-      console.log('Timer stopped');
-      clearInterval(timerRef.current.timerId);
-      timerRef.current.timerId = null;
-      setIntervalId(null);
-    }
-    
-    // Clean up on unmount
-    return () => {
-      if (timerRef.current.timerId) {
-        console.log('Cleaning up timer interval');
-        clearInterval(timerRef.current.timerId);
-        timerRef.current.timerId = null;
->>>>>>> a95bf263
       }
     };
   }, [isRunning]);
