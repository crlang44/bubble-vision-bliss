/* Ocean Theme Styles for Tailwind */

/* Custom classes for ocean theme */
.bg-ocean-gradient {
  @apply bg-gradient-to-b from-blue-900 via-blue-700 to-blue-500;
}

.text-ocean-dark {
  @apply text-blue-900;
}

.text-ocean-medium {
  @apply text-blue-700;
}

.text-ocean-light {
  @apply text-blue-500;
}

.text-coral {
  @apply text-red-400;
}

.bg-ocean-dark {
  @apply bg-blue-900;
}

.bg-ocean-medium {
  @apply bg-blue-700;
}

.bg-ocean-light {
  @apply bg-blue-500;
}

.bg-coral {
  @apply bg-red-400;
}

.hover\:bg-ocean-darker:hover {
  @apply hover:bg-blue-950;
}

/* Shared Game Styles */
.game-container {
  @apply max-w-4xl mx-auto;
}

.game-card {
  @apply bg-white rounded-xl shadow-lg overflow-hidden mb-4;
}

.game-start-screen {
  @apply p-8 text-center animate-fade-in;
}

.game-title {
  @apply text-4xl font-bold text-ocean-dark mb-6 text-center animate-slide-down [animation-delay:200ms];
}

/* Standardized feature cards with consistent hover effects */
.game-feature-card {
  @apply flex items-center gap-4 p-4 rounded-lg animate-slide-up hover:scale-105 transition-all duration-300 shadow-md;
}

.game-feature-card-blue {
  @apply bg-gradient-to-r from-blue-50 to-blue-100;
}

.game-feature-card-green {
  @apply bg-gradient-to-r from-green-50 to-green-100;
}

.game-feature-card-yellow {
  @apply bg-gradient-to-r from-yellow-50 to-yellow-100;
}

.game-feature-icon {
  @apply h-8 w-8;
}

/* Standardized icon animations */
.game-feature-icon-blue {
  @apply text-blue-500 animate-bounce;
}

.game-feature-icon-green {
  @apply text-green-500 animate-spin;
}

.game-feature-icon-yellow {
  @apply text-yellow-500 animate-float;
}

.game-feature-text {
  @apply text-lg;
}

.game-feature-text-blue {
  @apply text-blue-700;
}

.game-feature-text-green {
  @apply text-green-700;
}

.game-feature-text-yellow {
  @apply text-yellow-700;
}

/* Standardized button styles */
.game-start-button {
  @apply bg-gradient-to-r from-blue-500 to-purple-600 hover:from-blue-600 hover:to-purple-700 text-white text-xl font-semibold px-12 py-5 rounded-xl shadow-lg transition-all w-full max-w-xl hover:scale-105 animate-slide-up [animation-delay:1000ms];
}

.game-score-card {
  @apply bg-gradient-to-r from-blue-50 to-purple-50 rounded-xl p-4 shadow-md animate-slide-up;
}

.game-over-screen {
  @apply p-8 text-center animate-fade-in;
}

.game-over-title {
  @apply text-2xl font-bold text-ocean-dark mb-2 animate-slide-down;
}

.game-over-score {
  @apply bg-gradient-to-r from-blue-50 to-purple-50 p-6 rounded-xl max-w-md mx-auto mb-6 shadow-lg animate-slide-up;
}

.game-over-new-best {
  @apply mt-4 p-3 bg-yellow-100 rounded-lg animate-pulse;
}

.game-over-button {
  @apply bg-gradient-to-r from-blue-500 to-purple-600 hover:from-blue-600 hover:to-purple-700 text-white text-lg px-8 py-6 h-auto shadow-lg hover:scale-105 transition-all duration-300 animate-slide-up;
}

/* Standardized animations */
@keyframes shrink {
  from { width: 100%; }
  to { width: 0%; }
}

@keyframes score-glow {
  0% { text-shadow: 0 0 10px rgba(255, 255, 255, 0.5); }
  50% { text-shadow: 0 0 20px rgba(255, 255, 255, 0.8), 0 0 30px rgba(255, 215, 0, 0.6); }
  100% { text-shadow: 0 0 10px rgba(255, 255, 255, 0.5); }
}

.score-glow {
  animation: score-glow 2s infinite;
}

/* Simplified animation set */
@keyframes float {
  0%, 100% { transform: translateY(0); }
  50% { transform: translateY(-10px); }
}

@keyframes twinkle {
  0%, 100% { opacity: 1; }
  50% { opacity: 0.5; }
}

@keyframes spin {
  from { transform: rotate(0deg); }
  to { transform: rotate(360deg); }
}

@keyframes bounce {
  0%, 100% { transform: translateY(0); }
  50% { transform: translateY(-5px); }
}

@keyframes pulse {
  0%, 100% { transform: scale(1); }
  50% { transform: scale(1.05); }
}

@keyframes slide-up {
  from { 
    opacity: 0;
    transform: translateY(20px);
  }
  to { 
    opacity: 1;
    transform: translateY(0);
  }
}

@keyframes slide-down {
  from { 
    opacity: 0;
    transform: translateY(-20px);
  }
  to { 
    opacity: 1;
    transform: translateY(0);
  }
}

@keyframes fade-in {
  from { opacity: 0; }
  to { opacity: 1; }
}

/* Standardized animation classes */
.animate-float {
  animation: float 3s ease-in-out infinite;
}

.animate-twinkle {
  animation: twinkle 2s ease-in-out infinite;
}

.animate-spin {
  animation: spin 8s linear infinite;
}

.animate-bounce {
  animation: bounce 2s ease-in-out infinite;
}

.animate-pulse {
  animation: pulse 2s ease-in-out infinite;
}

.animate-slide-up {
  animation: slide-up 0.5s ease-out forwards;
}

.animate-slide-down {
  animation: slide-down 0.5s ease-out forwards;
}

.animate-fade-in {
  animation: fade-in 0.5s ease-out forwards;
}

/* Tablet-specific styles */
@media screen and (min-width: 768px) and (max-width: 1024px) {
  /* Increase touch target sizes on tablets */
  button {
    @apply min-h-[48px] min-w-[48px];
  }
  
  /* Adjust spacing for better tablet layout */
  .tablet-p-6 {
    @apply p-6;
  }
  
  .tablet-text-base {
    @apply text-base;
  }
  
  .tablet-touch-canvas {
    @apply touch-none;
  }
}

/* Touch device optimizations */
.touch-device button, 
.touch-device .button {
  @apply min-h-[44px] min-w-[44px];
}

/* Tablet portrait mode adjustments */
@media screen and (max-width: 1024px) and (orientation: portrait) {
  .tablet-portrait-scroll {
    @apply overflow-y-auto;
    max-height: calc(100vh - 200px);
  }
}

/* Android tablet specific styles */
.android-tablet-canvas {
  @apply touch-none;
}

.android-tablet button,
.android-tablet .button {
  @apply min-h-[48px] min-w-[48px] p-3;
}

.android-tablet .annotation-tools-container {
  @apply p-2;
}

.android-tablet * {
  @apply touch-none;
}

/* Touch canvas styles */
canvas.touch-canvas {
<<<<<<< HEAD
  @apply touch-none;
}

/* Music control styles */
.music-control-ocean {
  @apply fixed bottom-4 right-4 z-50;
}

.music-control-ocean button:hover {
  @apply scale-105;
}

.music-control-ocean input[type="range"] {
  @apply w-24;
=======
  touch-action: none !important;
  user-select: none;
  -webkit-user-select: none;
  -webkit-touch-callout: none;
>>>>>>> a95bf263
}<|MERGE_RESOLUTION|>--- conflicted
+++ resolved
@@ -294,25 +294,20 @@
 
 /* Touch canvas styles */
 canvas.touch-canvas {
-<<<<<<< HEAD
   @apply touch-none;
 }
 
-/* Music control styles */
+/* Music Control Ocean Theme */
 .music-control-ocean {
-  @apply fixed bottom-4 right-4 z-50;
+  background: linear-gradient(135deg, rgba(255,255,255,0.95) 0%, rgba(240,248,255,0.95) 100%);
+  border: 1px solid rgba(59, 130, 246, 0.2);
+  box-shadow: 0 4px 6px -1px rgba(0, 0, 0, 0.1), 0 2px 4px -1px rgba(0, 0, 0, 0.06);
 }
 
 .music-control-ocean button:hover {
-  @apply scale-105;
+  background-color: rgba(59, 130, 246, 0.1);
 }
 
 .music-control-ocean input[type="range"] {
-  @apply w-24;
-=======
-  touch-action: none !important;
-  user-select: none;
-  -webkit-user-select: none;
-  -webkit-touch-callout: none;
->>>>>>> a95bf263
+  accent-color: #3b82f6;
 }