--- conflicted
+++ resolved
@@ -11,13 +11,9 @@
 import { oceanImages, OceanImage, getProgressiveImageSet } from '../data/oceanImages';
 import { toast } from 'sonner';
 import { Button } from '@/components/ui/button';
-<<<<<<< HEAD
-import { Fish, CheckCircle, RefreshCcw, Trophy } from 'lucide-react';
 import { routes, navigateTo } from '../routes'; // Add this import
+import { Fish, CheckCircle, RefreshCcw, Trophy, ArrowRight, BarChart } from 'lucide-react';
 
-=======
-import { Fish, CheckCircle, RefreshCcw, Trophy, ArrowRight, BarChart } from 'lucide-react';
->>>>>>> 870adf9b
 
 const Index = () => {
   const [showInstructions, setShowInstructions] = useState(() => {
