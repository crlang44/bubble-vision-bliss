
import React, { useState, useEffect } from 'react';
import BubbleBackground from '../components/BubbleBackground';
import Instructions from '../components/Instructions';
import Canvas from '../components/Canvas';
import AnnotationTools from '../components/AnnotationTools';
import ScoreBoard from '../components/ScoreBoard';
import Timer from '../components/Timer';
import ImageSelector from '../components/ImageSelector';
import { Annotation, AnnotationType, calculateScore } from '../utils/annotationUtils';
import { oceanImages, OceanImage, getProgressiveImageSet } from '../data/oceanImages';
import { toast } from 'sonner';
import { Button } from '@/components/ui/button';
<<<<<<< HEAD
import { routes, navigateTo } from '../routes'; // Add this import
import { Fish, CheckCircle, RefreshCcw, Trophy, ArrowRight, BarChart } from 'lucide-react';
=======
import { Fish, CheckCircle, RefreshCcw, Trophy, ArrowRight, RotateCcw } from 'lucide-react';
>>>>>>> 68d2499c


const Index = () => {
  const [showInstructions, setShowInstructions] = useState(() => {
    return localStorage.getItem('hasSeenInstructions') !== 'true';
  });
  const [hasSeenInstructions, setHasSeenInstructions] = useState(() => {
    return localStorage.getItem('hasSeenInstructions') === 'true';
  });
  const [selectedTool, setSelectedTool] = useState<AnnotationType | null>('rectangle');
  const [currentLabel, setCurrentLabel] = useState('Whale');
  const [annotations, setAnnotations] = useState<Annotation[]>([]);
  const [selectedImage, setSelectedImage] = useState<OceanImage | null>(null);
  const [timeBonus, setTimeBonus] = useState(15); // Reduced from 50 to 15
  const [isTimerRunning, setIsTimerRunning] = useState(false);
  const [gameComplete, setGameComplete] = useState(false);
  const [availableLabels, setAvailableLabels] = useState<string[]>(['Whale', 'Fish', 'Coral']);
  const [showGroundTruth, setShowGroundTruth] = useState(false);
  const [currentRound, setCurrentRound] = useState(1);
  const [currentImages, setCurrentImages] = useState<OceanImage[]>([]);
  const [cumulativeScore, setCumulativeScore] = useState(() => {
    const savedScore = localStorage.getItem('cumulativeScore');
    return savedScore ? parseInt(savedScore) : 0;
  });
  const TIMER_DURATION = 120; // 2 minutes in seconds
  
  // Save cumulative score to localStorage whenever it changes
  useEffect(() => {
    localStorage.setItem('cumulativeScore', cumulativeScore.toString());
  }, [cumulativeScore]);
  
  // Load initial images based on round
  useEffect(() => {
    // Get images for the current round, ensuring they all have annotations
    const imageSet = getProgressiveImageSet(currentRound);
    const validImages = imageSet.filter(img => img.targetAnnotations.length > 0);
    setCurrentImages(validImages);
    
    // Only select an image if we have valid images and no image is currently selected
    if (validImages.length > 0 && !selectedImage) {
      setSelectedImage(validImages[0]);
    }
  }, [currentRound]);
  
  useEffect(() => {
    if (!selectedImage) return;
    
    const labels = selectedImage.targetAnnotations.map(annotation => annotation.label);
    const allLabels = [...new Set([...labels, 'Fish', 'Coral', 'Rock', 'Seaweed', 'Bubbles'])];
    setAvailableLabels(allLabels);
    
    setAnnotations([]);
    setGameComplete(false);
    setTimeBonus(25); // Set initial time bonus to a lower value
    
    if (labels.length > 0) {
      setCurrentLabel(labels[0]);
    }
    
    if (!showInstructions) {
      setIsTimerRunning(true);
    }
  }, [selectedImage, showInstructions]);
  
  const handleSelectTool = (tool: AnnotationType | null) => {
    setSelectedTool(tool);
  };
  
  const handleClearAnnotations = () => {
    setAnnotations([]);
    toast('All annotations cleared');
  };
  
  const handleAnnotationComplete = (annotation: Annotation) => {
    setAnnotations([...annotations, annotation]);
    // Removed toast notification for annotation added
  };
  
  const handleLabelChange = (label: string) => {
    setCurrentLabel(label);
  };
  
  const handleImageSelect = (image: OceanImage) => {
    if (image.id !== selectedImage?.id) {
      setSelectedImage(image);
      setAnnotations([]);
      setIsTimerRunning(false);
    }
  };
  
  const handleTimeUp = () => {
    setIsTimerRunning(false);
    handleSubmit();
  };
  
  // Calculate time bonus as a percentage of remaining time
  const handleTimerUpdate = (timeLeft: number) => {
    // Calculate bonus as a percentage of time left, capped at 25 points
    const maxBonus = 25;
    const calculatedBonus = Math.floor((timeLeft / TIMER_DURATION) * maxBonus);
    setTimeBonus(calculatedBonus);
  };
  
  const handleSubmit = () => {
    if (!selectedImage) return;
    
    setIsTimerRunning(false);
    setGameComplete(true);
    setShowGroundTruth(true);
    
    const foundAllTargets = selectedImage.targetAnnotations.every(target => 
      annotations.some(annotation => annotation.label === target.label)
    );
    
    if (foundAllTargets) {
      toast.success('Great job! You found all the targets!');
    } else {
      const missingCount = selectedImage.targetAnnotations.filter(target => 
        !annotations.some(annotation => annotation.label === target.label)
      ).length;
      
      toast.error(`You missed ${missingCount} target${missingCount > 1 ? 's' : ''}!`);
    }
  };
  
  const handleScoreUpdate = (score: number) => {
    setCumulativeScore(prevScore => prevScore + score);
  };
  
  const handleResetCumulativeScore = () => {
    setCumulativeScore(0);
    toast.success('Cumulative score has been reset to 0');
  };
  
  const handlePlayAgain = () => {
    setGameComplete(false);
    setAnnotations([]);
    setTimeBonus(25); // Reset to a lower initial time bonus
    setIsTimerRunning(true);
    setShowGroundTruth(false);
  };
  
  const handleNewImage = () => {
    const currentIndex = currentImages.findIndex(img => img.id === selectedImage?.id);
    const nextIndex = (currentIndex + 1) % currentImages.length;
    setSelectedImage(currentImages[nextIndex]);
    setAnnotations([]);
    setShowGroundTruth(false);
  };
  
  const handleNextRound = () => {
    const nextRound = currentRound + 1;
    setCurrentRound(nextRound);
    setAnnotations([]);
    setShowGroundTruth(false);
    
    const newImageSet = getProgressiveImageSet(nextRound);
    const validImages = newImageSet.filter(img => img.targetAnnotations.length > 0);
    setCurrentImages(validImages);
    
    if (validImages.length > 0) {
      setSelectedImage(validImages[0]);
    }
    
    toast.success(`Starting Round ${nextRound} - Difficulty increased!`);
  };
  
  return (
    <div className="min-h-screen bg-ocean-gradient relative">
      <BubbleBackground bubbleCount={30} />
      
      <div className="container mx-auto py-6 px-4 relative z-10">
        <header className="flex justify-between items-center mb-6">
          <div className="flex items-center gap-2">
            <Fish className="text-coral h-8 w-8" />
            <h1 className="text-2xl md:text-3xl font-bold text-white">Ocean Annotation</h1>
          </div>
          
          <div className="flex gap-2 items-center">
            <div className="bg-white/20 text-white px-3 py-1 rounded-full text-sm font-medium">
              Round {currentRound}
            </div>
            <div className="bg-white/20 text-white px-3 py-1 rounded-full text-sm font-medium flex items-center gap-1">
              <Trophy className="h-4 w-4" />
              <span>Score: {cumulativeScore}</span>
              <Button 
                variant="ghost" 
                size="icon" 
                className="h-5 w-5 text-white hover:bg-white/20 ml-1" 
                onClick={handleResetCumulativeScore}
                title="Reset Score"
              >
                <RotateCcw className="h-3 w-3" />
              </Button>
            </div>
            <Button
              variant="outline"
              onClick={() => setShowInstructions(true)}
              className="bg-white/80 hover:bg-white"
            >
              How to Play
            </Button>
            <Button
              variant="outline"
              onClick={() => window.location.href = '/quick-id-game'}
              className="bg-white/80 hover:bg-white"
            >
              Quick ID Game
            </Button>
            <Button
              variant="outline"
              onClick={() => window.location.href = '/ground-truth-editor'}
              className="bg-white/80 hover:bg-white"
            >
              Ground Truth Editor
            </Button>
          </div>
        </header>
        
        {showInstructions && (
          <div className="fixed inset-0 bg-black/50 flex items-center justify-center p-4 z-50">
            <Instructions onClose={() => {
              setShowInstructions(false);
              setHasSeenInstructions(true);
              localStorage.setItem('hasSeenInstructions', 'true');
              setIsTimerRunning(true);
            }} />
          </div>
        )}
        
        <div className="grid grid-cols-1 lg:grid-cols-5 gap-6">
          <div className="lg:col-span-1">
            <ImageSelector 
              images={currentImages} 
              onSelectImage={handleImageSelect} 
              selectedImageId={selectedImage?.id || null}
            />
          </div>
          
          <div className="lg:col-span-3 space-y-4">
            <div className="bg-white rounded-xl p-3 shadow-md">
              <Timer 
                duration={TIMER_DURATION}
                onTimeUp={handleTimeUp}
                isRunning={isTimerRunning && !gameComplete}
                onTimerUpdate={handleTimerUpdate}
              />
            </div>
            
            <div className="h-[450px] bg-white rounded-xl shadow-lg overflow-hidden">
              {selectedImage ? (
                <Canvas
                  imageUrl={selectedImage.imagePath}
                  selectedTool={selectedTool}
                  currentLabel={currentLabel}
                  onAnnotationComplete={handleAnnotationComplete}
                  annotations={annotations}
                  onAnnotationUpdate={setAnnotations}
                  targetAnnotations={selectedImage.targetAnnotations}
                  showGroundTruth={showGroundTruth}
                  onToggleGroundTruth={() => setShowGroundTruth(!showGroundTruth)}
                  originalWidth={selectedImage.originalWidth}
                  originalHeight={selectedImage.originalHeight}
                />
              ) : (
                <div className="flex items-center justify-center h-full">
                  <p>Please select an image</p>
                </div>
              )}
            </div>
            
            <div className="bg-white rounded-xl p-4 shadow-md flex justify-between items-center">
              <p className="text-sm text-gray-700">
                {selectedImage?.description || 'Select an image to get started'}
              </p>
              
              {!gameComplete ? (
                <Button 
                  onClick={handleSubmit}
                  className="btn-coral flex items-center gap-1"
                  disabled={!selectedImage || annotations.length === 0}
                >
                  <CheckCircle className="h-4 w-4" /> Submit
                </Button>
              ) : (
                <div className="flex gap-2">
                  <Button 
                    onClick={handlePlayAgain}
                    className="btn-ocean flex items-center gap-1"
                  >
                    <RefreshCcw className="h-4 w-4" /> Try Again
                  </Button>
                  <Button 
                    onClick={handleNewImage}
                    className="btn-coral flex items-center gap-1"
                  >
                    <Fish className="h-4 w-4" /> New Image
                  </Button>
                </div>
              )}
            </div>
          </div>
          
          <div className="lg:col-span-1">
            {!gameComplete ? (
              <AnnotationTools
                selectedTool={selectedTool}
                onSelectTool={handleSelectTool}
                onClearAnnotations={handleClearAnnotations}
                currentLabel={currentLabel}
                onLabelChange={handleLabelChange}
                labels={availableLabels}
              />
            ) : (
              <div className="space-y-4">
                <ScoreBoard 
                  userAnnotations={annotations}
                  targetAnnotations={selectedImage?.targetAnnotations || []}
                  timeBonus={timeBonus}
                  isComplete={gameComplete}
                  cumulativeScore={cumulativeScore}
                  onScoreChange={handleScoreUpdate}
                />
                
                <div className="p-4 bg-white rounded-xl shadow-md text-center">
                  <div className="flex items-center justify-center gap-2 mb-2">
                    <Trophy className="text-yellow-500" />
                    <h3 className="font-bold text-ocean-dark">Keep Playing!</h3>
                  </div>
                  <p className="text-sm text-gray-600 mb-4">
                    Try different images to improve your annotation skills.
                  </p>
                  
                  <div className="flex flex-col gap-2">
                    <Button className="btn-ocean w-full" onClick={handleNewImage}>
                      Next Image
                    </Button>
                    
                    <Button 
                      className="w-full bg-gradient-to-r from-blue-500 to-purple-600 hover:from-blue-600 hover:to-purple-700 text-white" 
                      onClick={handleNextRound}
                    >
                      <div className="flex items-center gap-1">
                        <span>Next Round</span>
                        <ArrowRight className="h-4 w-4" />
                      </div>
                    </Button>
                  </div>
                </div>
              </div>
            )}
          </div>
        </div>
        
        <footer className="mt-8 text-center text-white/80 text-sm">
          <p>Ocean Annotation Game - A fun way to learn computer vision annotation techniques</p>
        </footer>
      </div>
    </div>
  );
};

export default Index;<|MERGE_RESOLUTION|>--- conflicted
+++ resolved
@@ -11,13 +11,8 @@
 import { oceanImages, OceanImage, getProgressiveImageSet } from '../data/oceanImages';
 import { toast } from 'sonner';
 import { Button } from '@/components/ui/button';
-<<<<<<< HEAD
 import { routes, navigateTo } from '../routes'; // Add this import
 import { Fish, CheckCircle, RefreshCcw, Trophy, ArrowRight, BarChart } from 'lucide-react';
-=======
-import { Fish, CheckCircle, RefreshCcw, Trophy, ArrowRight, RotateCcw } from 'lucide-react';
->>>>>>> 68d2499c
-
 
 const Index = () => {
   const [showInstructions, setShowInstructions] = useState(() => {
